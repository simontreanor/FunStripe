--- conflicted
+++ resolved
@@ -1,10 +1,6 @@
 # FunStripe
 
-<<<<<<< HEAD
-An F# library to connect to the Stripe API, including code generators to update the model and requests. Targets .NET Standard 2.1.
-=======
 An F# library to connect to the Stripe API, including code generators to update the model and requests. Targets .NET Standard 2.0 and .NET Standard 2.1.
->>>>>>> 617f7573
 
 ## Latest updates
 
